--- conflicted
+++ resolved
@@ -1,10 +1,6 @@
 [package]
 name = "dedupefs"
-<<<<<<< HEAD
-version = "0.2.0-SNAPSHOT"
-=======
 version = "0.1.1"
->>>>>>> 461a0c08
 edition = "2024"
 
 default-run = "dedupefs"
